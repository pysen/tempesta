--- conflicted
+++ resolved
@@ -302,12 +302,7 @@
     .stdin(Stdio::piped())
     .stdout(Stdio::piped())
     .spawn()
-<<<<<<< HEAD
     .panic_on_error("Failed to start fzf");
-
-=======
-    .expect("Failed to start fzf");
->>>>>>> b39cde5f
   if let Some(mut stdin) = child.stdin.take() {
     stdin.write_all(decorated.as_bytes()).ok()?;
   }
